--- conflicted
+++ resolved
@@ -13,15 +13,12 @@
 [    ] (Optional) Attaching to running processes
 [    ] (Optional) Trace children as well. Default on Linux, needs hacks to work
 on *BSD, Solaris.
-<<<<<<< HEAD
 [  M ] Molkovich-ivy source.
 [    ] Finish code that test for fails. (Do we kill all childs on some
 failures?)
 [    ] Implement deny i.c.w. return code -ENOSYS, perhaps
 ``unimplement_syscall''?
-=======
 [X  B] Add interrupt handler to tracy_main().
->>>>>>> 8707a5ed
 
 Soxy:
 
