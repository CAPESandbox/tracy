/*
    This file is part of Tracy.

    Tracy is free software: you can redistribute it and/or modify
    it under the terms of the GNU General Public License as published by
    the Free Software Foundation, either version 3 of the License, or
    (at your option) any later version.

    Tracy is distributed in the hope that it will be useful,
    but WITHOUT ANY WARRANTY; without even the implied warranty of
    MERCHANTABILITY or FITNESS FOR A PARTICULAR PURPOSE.  See the
    GNU General Public License for more details.

    You should have received a copy of the GNU General Public License
    along with Tracy.  If not, see <http://www.gnu.org/licenses/>.
*/
/*
 * tracy.c: ptrace convenience library
 *
 * TODO:
 *  -   Define and harden async API.
 *  -   Write test cases
 *  -   Replace ll with a better datastructure.
 */
#include <inttypes.h>
#include <sys/types.h>

#include <sys/stat.h>
#include <fcntl.h>

#include <stdint.h>
#include <unistd.h>

#include <sys/wait.h>
#include <signal.h>

#include <stdio.h>
#include <stdlib.h>
#include <errno.h>

#include <string.h>

#include <sys/syscall.h>
#include <sched.h>

#include <sys/mman.h>

#include "ll.h"
#include "tracy.h"
#include "trampy.h"

#include <execinfo.h>

#ifndef GRIJSKIJKER
#define _r(s) "\033[1;31m" s "\033[0m"
#define _g(s) "\033[1;32m" s "\033[0m"
#define _y(s) "\033[1;33m" s "\033[0m"
#define _b(s) "\033[1;34m" s "\033[0m"
#else
#define _r(s) s
#define _g(s) s
#define _y(s) s
#define _b(s) s
#endif

/* Macro's */
#define _PTRACE_CHECK(A1, S1, A2, A3, A4, A5) \
    { \
        if (ptrace(A1, A2, A3, A4)) { \
            printf("\n-------------------------------" \
                    "-------------------------------------------------\n"); \
            perror("Whoops"); \
            printf("Function: %s, Line: %d\n", __FUNCTION__, __LINE__); \
            printf("Arguments: %s, %s (%d), %s, %s\n", S1, #A2, A2, #A3, #A4); \
            printf("-------------------------------" \
                    "-------------------------------------------------\n"); \
            tracy_backtrace(); \
            A5 \
        } \
    }

#define PTRACE_CHECK(A1, A2, A3, A4, A5) _PTRACE_CHECK(A1, #A1, A2, A3, A4, return A5;)

#define PTRACE_CHECK_NORETURN(A1, A2, A3, A4) _PTRACE_CHECK(A1, #A1, A2, A3, A4, ;)

/* Foreground PID, used by tracy main's interrupt handler */
static pid_t global_fpid;

/* Static functions */
static int check_syscall(struct tracy_event *s);

struct tracy *tracy_init(long opt) {
    struct tracy *t;

    t = malloc(sizeof(struct tracy));

    if (!t) {
        return NULL;
    }

    t->fpid = 0;

    t->childs = ll_init();
    t->hooks = ll_init();

    if (!t->childs || !t->hooks) {
        /* TODO: Does this even work */
        free(t->childs);
        free(t->hooks);
        free(t);
        return NULL;
    }

    /* TODO Check opt for validity */
    t->opt = opt;

    t->se.child_create = NULL;

    return t;
}

/* Loop over all child structs in the children list and free them */
static void free_children(struct soxy_ll *children)
{
    struct tracy_child *tc;
    struct soxy_ll_item *cur = children->head;

    /* Walk over all items in the list */
    while(cur) {
        tc = cur->data;

        /* Detach or kill */
        if (tc->attached) {
            fprintf(stderr, _b("Detaching from child %d")"\n", tc->pid);
            PTRACE_CHECK_NORETURN(PTRACE_DETACH, tc->pid, NULL, NULL);
            /* TODO: What can we do in case of failure? */
        } else {
            fprintf(stderr, _b("Killing child %d")"\n", tc->pid);
            tracy_kill_child(tc);
        }

        /* Free data and fetch next item */
        cur = cur->next;
    }

    return;
}

void tracy_free(struct tracy* t) {
    /* Free hooks list */
    ll_free(t->hooks);

    /* Free all children */
    free_children(t->childs);
    ll_free(t->childs);

    free(t);
}

void tracy_quit(struct tracy* t, int exitcode) {
    tracy_free(t);
    exit(exitcode);
}

static struct tracy_child *malloc_tracy_child(struct tracy *t, pid_t pid)
{
    struct tracy_child *tc;

    /* Tracy non-null pointer? */
    if (!t) {
        errno = EINVAL;
        return NULL;
    }

    tc = malloc(sizeof(struct tracy_child));
    if (!tc)
        return NULL;

    tc->attached = 0;
    tc->mem_fd = -1;
    tc->mem_fallback = 0;
    tc->pid = pid;
    tc->pre_syscall = 0;
    tc->inj.injecting = 0;
    tc->inj.cb = NULL;
    tc->frozen_by_vfork = 0;
    tc->denied_nr = 0;
    tc->tracy = t;
    tc->custom = NULL;

    tc->event.child = tc;

    return tc;
}

/* TODO: Environment variables? */
struct tracy_child* fork_trace_exec(struct tracy *t, int argc, char **argv) {
    pid_t pid;
    long r;
    int status;
    /* TRACESYSGOOD is default for now. BSD doesn't have this... */
    long ptrace_options = PTRACE_O_TRACESYSGOOD;
    long signal_id;
    struct tracy_child *tc;

    if ((t->opt & TRACY_TRACE_CHILDREN) && !(t->opt & TRACY_USE_SAFE_TRACE)) {
        /* XXX: None of this is available on BSD.
         * So if at some point we are going to rely on these events, we should
         * mimic them on BSD. I suggest not relying on them and just using our
         * own internal call.
         *
         * The only important ptrace option is PTRACE_O_TRACESYSGOOD, which we
         * use simply for performance reasons.
         *
         * All the non-process creation extra options are used only for clarity
         * when we are sent a SIGTRAP.
         *
         * Eventually, we should replace the process-creation options with our
         * own equivalent (safe-fork). When that happens, we could remove all
         * these extra options and implement something that works on BSD as
         * well, at least theoretically.
         */
        ptrace_options |= PTRACE_O_TRACEFORK;
        ptrace_options |= PTRACE_O_TRACEVFORK;
        ptrace_options |= PTRACE_O_TRACECLONE;
        ptrace_options |= PTRACE_O_TRACEEXIT;
        ptrace_options |= PTRACE_O_TRACEEXEC;
        ptrace_options |= PTRACE_O_TRACEVFORKDONE;
    }

    pid = fork();

    /* Child */
    if (pid == 0) {
        r = ptrace(PTRACE_TRACEME, 0, NULL, NULL);
        if (r) {
            fprintf(stderr, "PTRACE_TRACEME failed.\n");
            _exit(1);
        }

        /* Give the parent to chance to set some extra tracing options before we
         * restart the child and let it call exec() */
        raise(SIGTRAP);

        if (argc == 1) {
            execv(argv[0], argv);
        } else {
            execv(argv[0], argv);
        }

        if (errno) {
            perror("fork_trace_exec");
            fprintf(stderr, "execv failed.\n");
            _exit(1);
        }
    }

    if (pid == -1)
        return NULL;

    /* Parent */
    if (t->fpid == 0) {
        t->fpid = pid;

        /* Also set global FPID used by tracy_main's interrupt handler */
        global_fpid = pid;
    }

    /* Wait for SIGTRAP from the child */
    waitpid(pid, &status, __WALL);

    signal_id = WSTOPSIG(status);
    if (signal_id != SIGTRAP) {
        fprintf(stderr, "fork_trace_exec: child signal was not SIGTRAP.\n");
        kill(pid, SIGKILL);
        waitpid(pid, &status, 0);
        return NULL;
    }

    r = ptrace(PTRACE_SETOPTIONS, pid, NULL, (void*)ptrace_options);
    if (r) {
        fprintf(stderr, "fork_trace_exec: ptrace(PTRACE_SETOPTIONS) failed.\n");
        kill(pid, SIGKILL);
        waitpid(pid, &status, 0);
        return NULL;
    }

    /* We have made sure we will trace each system call of the child, including
     * the system calls of the children of the child, so the child can now
     * resume. */
    r = ptrace(PTRACE_SYSCALL, pid, NULL, 0);
    if (r) {
        fprintf(stderr, "fork_trace_exec: ptrace(PTRACE_SYSCALL) failed.\n");
        kill(pid, SIGKILL);
        waitpid(pid, &status, 0);
        return NULL;
    }

    tc = malloc_tracy_child(t, pid);
    if (!tc) {
        fprintf(stderr, "fork_trace_exec: malloc_tracy_child failed.\n");
        kill(pid, SIGKILL);
        waitpid(pid, &status, 0);
        return NULL;
    }

    ll_add(t->childs, tc->pid, tc);
    if (t->se.child_create)
        (t->se.child_create)(tc);

    return tc;
}

/* Attach to a process for tracing
 * Upon failure returns: NULL.
 *
 * 'errno' will be set appropriately.
 */
struct tracy_child *tracy_attach(struct tracy *t, pid_t pid)
{
    long r;
    int status;
    /* TRACESYSGOOD is default for now. BSD doesn't have this... */
    long ptrace_options = PTRACE_O_TRACESYSGOOD;
    long signal_id;
    struct tracy_child *tc;

    if ((t->opt & TRACY_TRACE_CHILDREN) && !(t->opt & TRACY_USE_SAFE_TRACE)) {
        ptrace_options |= PTRACE_O_TRACEFORK;
        ptrace_options |= PTRACE_O_TRACEVFORK;
        ptrace_options |= PTRACE_O_TRACECLONE;
    }

    PTRACE_CHECK(PTRACE_ATTACH, pid, NULL, NULL, NULL);

    tc = malloc(sizeof(struct tracy_child));
    if (!tc) {
        ptrace(PTRACE_DETACH, pid, NULL, NULL);
        return NULL;
    }

    /* Parent */

    if (t->fpid == 0)
        t->fpid = pid;

    /* Wait for SIGSTOP from the child */
    waitpid(pid, &status, __WALL);

    signal_id = WSTOPSIG(status);
    if (signal_id != SIGSTOP && signal_id != SIGTRAP) {
        fprintf(stderr, "tracy: Error: No SIG(STOP|TRAP), got %s (%ld)\n",
            get_signal_name(signal_id), signal_id);
        /* TODO: Failure */
        ptrace(PTRACE_DETACH, pid, NULL, NULL);
        /* XXX: Need to set errno to something useful */
        return NULL;
    }

    r = ptrace(PTRACE_SETOPTIONS, pid, NULL, (void*)ptrace_options);
    if (r) {
        ptrace(PTRACE_DETACH, pid, NULL, NULL);
        /* TODO: Options may not be supported... Linux 2.4? */
        return NULL;
    }

    /* We have made sure we will trace each system call of the child, including
     * the system calls of the children of the child, so the child can now
     * resume. */
    r = ptrace(PTRACE_SYSCALL, pid, NULL, 0);
    if (r) {
        ptrace(PTRACE_DETACH, pid, NULL, NULL);
        return NULL;
    }

    tc = malloc_tracy_child(t, pid);
    if (!tc) {
        ptrace(PTRACE_DETACH, pid, NULL, NULL);
        return NULL;
    }

    /* This is an attached child */
    tc->attached = 1;

    ll_add(t->childs, tc->pid, tc);

    /* TODO: Special event for attached child? */
    if (t->se.child_create)
        (t->se.child_create)(tc);
    return tc;
}

struct tracy_child * tracy_add_child(struct tracy *t, int pid) {
    struct tracy_child * child;

    child = malloc_tracy_child(t, pid);
    if (!child) {
        perror("Cannot allocate structure for new child");
        return NULL; /* TODO Kill the child ? */
    }

    ll_add(t->childs, pid, child);

    if (t->se.child_create)
        (t->se.child_create)(child);

    return child;
}

static int _tracy_handle_injection(struct tracy_event *e) {
    tracy_hook_func f;

    if (e->child->inj.pre) {
        /* TODO: This probably shouldn't be args.return_code as we're
         * messing with the arguments of the original system call */
        tracy_inject_syscall_pre_end(e->child, &e->args.return_code);
    } else {
        /* TODO: This probably shouldn't be args.return_code as we're
         * messing with the arguments of the original system call */
        tracy_inject_syscall_post_end(e->child, &e->args.return_code);
    }

    e->child->inj.injecting = 0;
    e->child->inj.injected = 1;
    f = e->child->inj.cb;
    e->child->inj.cb = NULL;
    if (f)
        f(e);
    e->child->inj.injected = 0;

    return 0;
}

/* HELP */
static int tracy_internal_syscall(struct tracy_event *s) {
    pid_t child;
    struct tracy_child *new_child;

    if (!(s->child->tracy->opt & TRACY_USE_SAFE_TRACE))
        return -1;

    if (s->child->frozen_by_vfork) {
        printf(_r("Resuming a parent-role child in a vfork operation")"\n");
        s->child->frozen_by_vfork = 0;

        /* Restore post-vfork values */
        s->args.TRAMPY_PID_ARG = s->child->orig_trampy_pid_reg;
        s->args.return_code = s->child->orig_return_code;
        s->args.ip = s->child->orig_pc;

        /* Finally update child registers */
        tracy_modify_syscall(s->child, s->args.syscall, &s->args);
    }

    if (!s->child->pre_syscall)
        return -1;


    switch(s->syscall_num) {
        case SYS_fork:
            printf("Internal Syscall %s\n", get_syscall_name(s->syscall_num));
            if (tracy_safe_fork(s->child, &child)) {
                printf("tracy_safe_fork failed!\n");
                tracy_debug_current(s->child);
                /* Probably kill child, or at least make sure it can't fork */
                return -1;
            }
            printf("New child: %d\n", child);

            new_child = tracy_add_child(s->child->tracy, child);

            printf("Added and resuming child\n");
            tracy_continue(&new_child->event, 1);

            printf("Continue parent\n");
            tracy_continue(s, 1);

            printf("Done!\n");
            return 0;
            break;

        case SYS_clone:
            printf("Internal Syscall %s\n", get_syscall_name(s->syscall_num));
            if (tracy_safe_fork(s->child, &child)) {
                printf("tracy_safe_fork failed!\n");
                tracy_debug_current(s->child);
                /* XXX REMOVE ME*/
                /*abort();*/
                /* Probably kill child, or at least make sure it can't fork */
                return -1;
            }
            printf("New child: %d\n", child);

            new_child = tracy_add_child(s->child->tracy, child);

            printf("Added and resuming child\n");
            tracy_continue(&new_child->event, 1);

            printf("Continue parent\n");
            tracy_continue(s, 1);

            printf("Done!\n");
            return 0;
            break;

        case SYS_vfork:
            printf("Internal Syscall %s\n", get_syscall_name(s->syscall_num));
            if (tracy_safe_fork(s->child, &child)) {
                printf("tracy_safe_fork failed!\n");
                tracy_debug_current(s->child);
                /* Probably kill child, or at least make sure it can't fork */
                return -1;
            }
            printf("New child: %d\n", child);

            new_child = tracy_add_child(s->child->tracy, child);

            printf("Added and resuming child\n");
            tracy_continue(&new_child->event, 1);

            /*
            printf("Continue parent\n");
            tracy_continue(s, 1);
            */

            printf("Done!\n");
            return 0;
            break;

        default:
            break;
    }

    return -1;
}

static struct tracy_event none_event = {
        TRACY_EVENT_NONE, NULL, 0, 0,
        {0, 0, 0, 0, 0, 0, 0, 0, 0, 0}
    };

/*
 * tracy_wait_event returns an event that is either an event belonging to a
 * child (already allocated) or the none_event (which is also already
 * allocated).
 */
/* TODO: Check if the pid is any of our children? Or will waitpid already return
 * an error? */
struct tracy_event *tracy_wait_event(struct tracy *t, pid_t c_pid) {
    int status, savedstatus, signal_id, info;
    siginfo_t siginfo;
    pid_t pid;
    struct TRACY_REGS_NAME regs;
    struct tracy_child *tc;
    struct tracy_event *s;
    struct soxy_ll_item *item;
    int new_child;

    new_child = 0;

    s = NULL;

    /* Wait for changes */
    pid = waitpid(c_pid, &status, __WALL);
    savedstatus = status;

    /* Something went wrong. */
    if (pid == -1) {
        if (errno == EINTR) {
            return NULL;
        }

        /* If we were not interrupted, we no longer have any children. */
        return &none_event;
    }

    if (pid != -1) {
        item = ll_find(t->childs, pid);
        if (!item) {
            if (t->opt & TRACY_VERBOSE)
                printf(_y("New child: %d. Adding to tracy...")"\n", pid);

            tc = tracy_add_child(t, pid);
            if (!tc) {
                return NULL;
            }

            s = &tc->event;
            s->child = tc;
            new_child = 1;
        } else {
            s = &(((struct tracy_child*)(item->data))->event);
            s->child = item->data;
        }
    }

    /* Do we want this before the signal checks? Will do for now */
    if(s->child->inj.injecting) {
        /* We don't want to touch the event if we're injecting a system call */
        if (!_tracy_handle_injection(s)) {
            s->type = TRACY_EVENT_INTERNAL;
            s->syscall_num = s->child->inj.syscall_num;
            return s;
        }
    }

    s->type = 0;
    s->syscall_num = 0;
    s->signal_num = 0;

    if (!WIFSTOPPED(status)) {
        s->type = TRACY_EVENT_QUIT;
        if (WIFEXITED(status)) {
            s->signal_num = WEXITSTATUS(status);
        } else if (WIFSIGNALED(status)) {
            s->signal_num = WTERMSIG(status); /* + 128 */
        } else {
            if (t->opt & TRACY_VERBOSE)
                puts(_y("Recursing due to WIFSTOPPED"));
            return tracy_wait_event(t, c_pid);
        }
        return s;
    }

    signal_id = WSTOPSIG(status);

    if (signal_id == (SIGTRAP | 0x80)) {
        /* Make functions to retrieve this */
        PTRACE_CHECK(PTRACE_GETREGS, pid, NULL, &regs, NULL);

        s->args.sp = regs.TRACY_STACK_POINTER;

        if (s->child->denied_nr) {
            /* printf("DENIED SYSTEM CALL: Changing from %s to %s\n",
                    get_syscall_name(regs.TRACY_SYSCALL_REGISTER),
                    get_syscall_name(s->child->denied_nr));
            */
            s->syscall_num = s->child->denied_nr;
            s->args.syscall = s->child->denied_nr;
            s->child->denied_nr = 0;

            /* Args don't matter with denied syscalls */
            s->args.ip = regs.TRACY_IP_REG;
            s->type = TRACY_EVENT_SYSCALL;
            s->args.return_code = regs.TRACY_RETURN_CODE;
            s->args.sp = regs.TRACY_STACK_POINTER;

            check_syscall(s);
            return s;
        } else {
            s->args.syscall = regs.TRACY_SYSCALL_REGISTER;
            s->syscall_num = regs.TRACY_SYSCALL_REGISTER;

            if (t->opt & TRACY_VERBOSE)
                printf(_y("%04d System call: %s (%ld) Pre: %d")"\n",
                        s->child->pid, get_syscall_name(s->syscall_num),
                        s->syscall_num, !s->child->pre_syscall);
        }

        s->args.a0 = regs.TRACY_ARG_0;
        s->args.a1 = regs.TRACY_ARG_1;
        s->args.a2 = regs.TRACY_ARG_2;
        s->args.a3 = regs.TRACY_ARG_3;
        s->args.a4 = regs.TRACY_ARG_4;
        s->args.a5 = regs.TRACY_ARG_5;
        s->args.sp = regs.TRACY_STACK_POINTER;

        s->args.return_code = regs.TRACY_RETURN_CODE;
        s->args.ip = regs.TRACY_IP_REG;

        s->type = TRACY_EVENT_SYSCALL;

        /* If we fork, then I can't think of a way to nicely send a pre and post
         * fork event to the user. XXX TODO FIXME */
        check_syscall(s);

        if (!tracy_internal_syscall(s)) {
            return tracy_wait_event(t, c_pid);
        }

    } else if (signal_id == SIGTRAP) {

        if (t->opt & TRACY_VERBOSE) {
            /* XXX We probably want to move most of this logic out of the
             * verbose statement soon */
            PTRACE_CHECK(PTRACE_GETEVENTMSG, pid, NULL, &info, NULL);
            PTRACE_CHECK(PTRACE_GETSIGINFO, pid, NULL, &siginfo, NULL);

            puts(_y("Recursing due to SIGTRAP"));
            printf("SIGTRAP Info: %d, Status: %d, Signal id: %d\n", info,
                savedstatus, signal_id);
            printf("status>>8: %d\n", savedstatus>>8);

            printf("CLONE: %d\n", SIGTRAP | (PTRACE_EVENT_CLONE<<8));
            printf("VFORK: %d\n", SIGTRAP | (PTRACE_EVENT_VFORK<<8));
            printf("FORK: %d\n", SIGTRAP | (PTRACE_EVENT_FORK<<8));
            printf("EXEC: %d\n", SIGTRAP | (PTRACE_EVENT_EXEC<<8));
            printf("VFORK: %d\n", SIGTRAP | (PTRACE_EVENT_VFORK_DONE<<8));
            printf("TRACEEXIT: %d\n", SIGTRAP | (PTRACE_EVENT_EXIT<<8));

            printf("Signal info: %d\n", siginfo.si_code);
            if (siginfo.si_code == SI_KERNEL) {
                printf("SIGTRAP from kernel\n");
            }
            if (siginfo.si_code <= 0) {
                printf("SIGTRAP from userspace\n");
            }
        }

        /* Resume, set signal to 0; we don't want to pass SIGTRAP. */
        tracy_continue(s, 1);

        /* TODO: Replace this with goto or loop */
        return tracy_wait_event(t, c_pid);

    } else if (signal_id == SIGSTOP && new_child == 1) {
        printf("SIGSTOP ignored: pid = %d\n", pid);
        new_child = 0;
        tracy_continue(s, 1);
        return tracy_wait_event(t, c_pid);
    } else {
        if (t->opt & TRACY_VERBOSE)
            puts(_y("Signal for the child"));
        /* Signal for the child, pass it along. */
        s->signal_num = signal_id;
        s->type = TRACY_EVENT_SIGNAL;
    }

    return s;
}

/*
 * This function continues the execution of a process with pid s->pid.
 */
int tracy_continue(struct tracy_event *s, int sigoverride) {
    int sig = 0;

    /*  If data is nonzero and not SIGSTOP, it is interpreted as signal to be
     *  delivered to the child; otherwise, no signal is delivered. */
    if (s->type == TRACY_EVENT_SIGNAL) {
        sig = s->signal_num;

        s->signal_num = 0; /* Clear signal */
        if (s->child->tracy->opt & TRACY_VERBOSE)
            printf(_y("Passing along signal %s (%d) to child %d")"\n",
                get_signal_name(sig), sig, s->child->pid);
    }

    if (sigoverride)
        sig = 0;

    PTRACE_CHECK(PTRACE_SYSCALL, s->child->pid, NULL, sig, -1);

    return 0;
}

int tracy_kill_child(struct tracy_child *c) {
<<<<<<< HEAD
    printf("tracy_kill_child: %d\n", c->pid);
    /*
     * PTRACE_KILL is deprecated
     * if (ptrace(PTRACE_KILL, c->pid)) {
    */

    kill(c->pid, SIGKILL);

    if (c->pre_syscall) {
        puts("Kill in pre");
        tracy_deny_syscall(c);
        ptrace(PTRACE_SYSCALL, c->pid, NULL, NULL);
    }

    waitpid(c->pid, NULL, __WALL);
=======
    int garbage;

    if (c->tracy->opt & TRACY_VERBOSE)
        printf("tracy_kill_child: %d\n", c->pid);

    kill(c->pid, SIGKILL);

    waitpid(c->pid, &garbage, 0);
>>>>>>> 1d518a3b

    if (tracy_remove_child(c)) {
        puts("Could not remove child");
    }

    return 0;
}

int tracy_remove_child(struct tracy_child *c) {
    int r;
    r = ll_del(c->tracy->childs, c->pid);

    if (!r)
        free(c);

    return r;
}

int tracy_children_count(struct tracy* t) {
    struct soxy_ll_item * cur;
    int i = 0;
    cur = t->childs->head;

    while (cur) {
        cur = cur->next;
        i++;
    }

    return i;
}

/* Used to keep track of what is PRE and what is POST. */
static int check_syscall(struct tracy_event *s) {
    s->child->pre_syscall = s->child->pre_syscall ? 0 : 1;
    return 0;
}

static const struct _syscall_to_str {
    char *name;
    int call_nr;
} syscall_to_string[] = {
#define DEF_SYSCALL(NAME) \
    {#NAME, SYS_ ## NAME},
    #include "def_syscalls.h"
    {NULL, -1}
};

/* Convert syscall number to syscall name */
char* get_syscall_name(int syscall)
{
    int i = 0;

    while (syscall_to_string[i].name) {
        if (syscall_to_string[i].call_nr == syscall)
            return syscall_to_string[i].name;

        i++;
    }

    return NULL;
}

static const struct _signal_to_str {
    char *name;
    int sig_nr;
} signal_to_string[] = {
#define DEF_SIGNAL(NAME) \
    {#NAME, NAME},
    #include "def_signals.h"
    {NULL, -1}
};

/* Convert signal number to signal name */
char* get_signal_name(int signal)
{
    int i = 0;

    while (signal_to_string[i].name) {
        if (signal_to_string[i].sig_nr == signal)
            return signal_to_string[i].name;

        i++;
    }

    return NULL;
}

/* Python hashing algorithm for strings */
static int hash_syscall(char * syscall) {
    int l, v, i;

    l = strlen(syscall);
    if (l < 1)
        return -1;

    v = (int)syscall[0];

    for(i = 0; i < l; i++)
        v = (1000003 * v) ^ (int)syscall[i];

    v = v ^ l;
    return v;
}

/*
 *
 * Simple hooking into system calls. Calls are passed by name to keep them
 * platform independent.
 *
 *
 * XXX: This is not true^, we can just use SYS_foo too. (Although SYS_clone does
 * not exist on say, BSD)
 *
 */
int tracy_set_hook(struct tracy *t, char *syscall, tracy_hook_func func) {

    struct soxy_ll_item *item;
    int hash;
    union {
            void *pvoid;
            tracy_hook_func pfunc;
        } _hax;

    hash = hash_syscall(syscall);

    item = ll_find(t->hooks, hash);
    _hax.pfunc = func;

    if (!item) {
        if (ll_add(t->hooks, hash, _hax.pvoid)) {
            return -1;
            /* Whoops */
        }
    } else {
        return -1;
    }

    return 0;
}

int tracy_set_default_hook(struct tracy *t, tracy_hook_func f) {
    t->defhook = f;

    return 0;
}

/* Find and execute hook. */
int tracy_execute_hook(struct tracy *t, char *syscall, struct tracy_event *e) {
    struct soxy_ll_item *item;
    int hash;
    union {
            void *pvoid;
            tracy_hook_func pfunc;
        } _hax;

    hash = hash_syscall(syscall);

    item = ll_find(t->hooks, hash);

    if (item) {
        /* printf("Executing hook for: %s\n", syscall); */

        /* ANSI C has some disadvantages too ... */
        _hax.pvoid = item->data;
        return _hax.pfunc(e);
    }

    if (t->defhook)
        return t->defhook(e);

    return TRACY_HOOK_NOHOOK;
}

/* Read a single ``word'' from child e->pid */
int tracy_peek_word(struct tracy_child *child, long from, long *word) {
    errno = 0;

    *word = ptrace(PTRACE_PEEKDATA, child->pid, from, NULL);

    if (errno)
        return -1;

    return 0;
}

/* Read a byte chunk using ptrace's peek/poke API
 * This function is a lot slower than tracy_read_mem which uses the proc
 * filesystem for accessing the child's memory space.
 *
 * If this function errors the 'dest' memory is left in an undefined state.
 *
 * XXX: We currently do not align at word boundaries, furthermore we only read
 * whole words, this might cause trouble on some architectures.
 *
 */
ssize_t tracy_peek_mem(struct tracy_child *c, tracy_parent_addr_t dest,
        tracy_child_addr_t src, ssize_t n) {

    long *l_dest = (long*)dest;

    /* The long source address */
    long from;

    /* Force cast from (void*) to (long) */
    union {
        void *p_addr;
        long l_addr;
    } _cast_addr;

    /* The only way to check for a ptrace peek error is errno, so reset it */
    errno = 0;

    /* Convert source address to a long to be used by ptrace */
    _cast_addr.p_addr = src;
    from = _cast_addr.l_addr;

    /* Peek memory loop */
    while (n > 0) {
        *l_dest = ptrace(PTRACE_PEEKDATA, c->pid, from, NULL);
        if (errno)
            return -1;

        /* Update the various pointers */
        l_dest++;
        from += sizeof(long);
        n -= sizeof(long);
    }

    return from - _cast_addr.l_addr;
}

/* Open child's memory space */
static int open_child_mem(struct tracy_child *c)
{
    char proc_mem_path[18];

    /* Setup memory access via /proc/<pid>/mem */
    sprintf(proc_mem_path, "/proc/%d/mem", c->pid);
    c->mem_fd = open(proc_mem_path, O_RDWR);

    /* If opening failed, we allow us to continue without
     * fast access. We can fall back to other methods instead.
     */
    if (c->mem_fd == -1) {
        perror("tracy: open_child_mem");
        fprintf(stderr, "tracy: Warning: failed to open child memory @ '%s'\n",
            proc_mem_path);
        return -1;
    }

    return 0;
}

/* Returns bytes read */
static ssize_t tracy_ppm_read_mem(struct tracy_child *c,
        tracy_parent_addr_t dest, tracy_child_addr_t src, size_t n) {
    /* Open memory if it's not open yet */
    if (c->mem_fd < 0) {
        if (open_child_mem(c) < 0)
            return -2;
    }

    /* Try seeking this memory postion */
    if (lseek(c->mem_fd, (off_t)src, SEEK_SET) == (off_t)-1)
        return -1;

    errno = 0;

    /* And read. */
    return read(c->mem_fd, dest, n);
}

/* XXX The memory access functions should not be used for reading more than 2GB
 * on 32-bit because they will cause the error handling code to trigger incorrectly
 * while executing successfully
 */
ssize_t tracy_read_mem(struct tracy_child *child,
        tracy_parent_addr_t dest, tracy_child_addr_t src, size_t n) {
    int r;

    if (child->mem_fallback)
        return tracy_peek_mem(child, dest, src, n);

    r = tracy_ppm_read_mem(child, dest, src, n);

    /* The fallback should only trigger upon failure of opening the
     * child's memory, tracy_ppm_read_mem returns -2 when this happens.
     */
    if (r == -2 && (child->tracy->opt & TRACY_MEMORY_FALLBACK)) {
        child->mem_fallback = 1;
        r = tracy_peek_mem(child, dest, src, n);
    }

    return r;
}

int tracy_poke_word(struct tracy_child *child, long to, long word) {
    if (ptrace(PTRACE_POKEDATA, child->pid, to, word)) {
        perror("tracy_poke_word: pokedata");
        return -1;
    }

    return 0;
}

/* Write a byte chunk using ptrace's peek/poke API
 * This function is a lot slower than tracy_write_mem which uses the proc
 * filesystem for accessing the child's memory space.
 *
 * If this function errors the 'dest' child memory is left in an undefined state.
 *
 * XXX: We currently do not align at word boundaries, furthermore we only read
 * whole words, this might cause trouble on some architectures.
 *
 * XXX: We could possibly return the negative of words successfully written
 * on error. When we do, we need to be careful because the negative value
 * returned is used to signal some faults in the tracy_ppm* functions.
 */
ssize_t tracy_poke_mem(struct tracy_child *c, tracy_child_addr_t dest,
        tracy_parent_addr_t src, ssize_t n) {

    long *l_src = (long*)src;

    /* The long target address */
    long to;

    /* Force cast from (void*) to (long) */
    union {
        void *p_addr;
        long l_addr;
    } _cast_addr;

    /* Convert source address to a long to be used by ptrace */
    _cast_addr.p_addr = dest;
    to = _cast_addr.l_addr;

    /* Peek memory loop */
    while (n > 0) {
        if (ptrace(PTRACE_POKEDATA, c->pid, to, *l_src))
            return -1;

        /* Update the various pointers */
        l_src++;
        to += sizeof(long);
        n -= sizeof(long);
    }

    return to - _cast_addr.l_addr;
}


static ssize_t tracy_ppm_write_mem(struct tracy_child *c,
        tracy_child_addr_t dest, tracy_parent_addr_t src, size_t n) {
    /* Open memory if it's not open yet */
    if (c->mem_fd < 0) {
        if (open_child_mem(c) < 0)
            return -2;
    }

    /* Try seeking this memory postion */
    if (lseek(c->mem_fd, (off_t)dest, SEEK_SET) == (off_t)-1)
        return -1;

    errno = 0;

    /* And write. */
    return write(c->mem_fd, src, n);
}

ssize_t tracy_write_mem(struct tracy_child *child,
        tracy_parent_addr_t dest, tracy_child_addr_t src, size_t n) {
    int r;

    if (child->mem_fallback)
        return tracy_poke_mem(child, dest, src, n);

    r = tracy_ppm_write_mem(child, dest, src, n);

    /* The fallback should only trigger upon failure of opening the
     * child's memory, tracy_ppm_write_mem returns -2 when this happens.
     */
    if (r == -2 && (child->tracy->opt & TRACY_MEMORY_FALLBACK)) {
        child->mem_fallback = 1;
        r = tracy_poke_mem(child, dest, src, n);
    }

    return r;
}

/* Execute mmap in the child process */
int tracy_mmap(struct tracy_child *child, tracy_child_addr_t *ret,
        tracy_child_addr_t addr, size_t length, int prot, int flags, int fd,
        off_t pgoffset) {
    struct tracy_sc_args a;

    a.a0 = (long) addr;
    a.a1 = (long) length;
    a.a2 = (long) prot;
    a.a3 = (long) flags;
    a.a4 = (long) fd;
    a.a5 = (long) pgoffset;

    /* XXX: Currently we make no distinction between calling
     * mmap and mmap2 here, however we should add an expression
     * that normalises the offset parameter passed to both flavors of mmap.
     */
    if (tracy_inject_syscall(child, TRACY_NR_MMAP, &a, (long*)ret))
        return -1;

    return 0;
}

/* Execute munmap in the child process */
int tracy_munmap(struct tracy_child *child, long *ret,
       tracy_child_addr_t addr, size_t length) {
    struct tracy_sc_args a;

    a.a0 = (long) addr;
    a.a1 = (long) length;

    if (tracy_inject_syscall(child, __NR_munmap, &a, ret)) {
        return -1;
    }

    return 0;
}

/*
 * For internal use only.
 *
 * Use this function to print out all the relevant registers.
 *
 */
int tracy_debug_current(struct tracy_child *child) {
    struct TRACY_REGS_NAME a;

    PTRACE_CHECK(PTRACE_GETREGS, child->pid, 0, &a, -1);

    printf("DEBUG: 0: %ld 1: %ld 2: %ld 3: %ld 4: %ld 5: %ld"
            "r: %ld, R: %ld, IP: %ld SP: %ld\n",
            a.TRACY_ARG_0, a.TRACY_ARG_1,
            a.TRACY_ARG_2, a.TRACY_ARG_3,
            a.TRACY_ARG_4, a.TRACY_ARG_5,
            a.TRACY_SYSCALL_REGISTER, a.TRACY_RETURN_CODE,
            a.TRACY_IP_REG, a.TRACY_STACK_POINTER
            );

    tracy_backtrace();

    return 0;
}

void tracy_backtrace(void) {
    void *array [40];
    size_t size;

    size = backtrace(array, 40);
    backtrace_symbols_fd(array, 10, 2);

    return;
}

int tracy_inject_syscall(struct tracy_child *child, long syscall_number,
        struct tracy_sc_args *a, long *return_code) {
    int garbage;

    if (child->pre_syscall) {
        if (tracy_inject_syscall_pre_start(child, syscall_number, a, NULL))
            return -1;

        child->inj.injecting = 0;
        tracy_continue(&child->event, 1);

        /* XXX waitpid does not need a valid pointer for its second argument
         * switch to NULL?
         */
        waitpid(child->pid, &garbage, __WALL);

        return tracy_inject_syscall_pre_end(child, return_code);
    } else {
        if (tracy_inject_syscall_post_start(child, syscall_number, a, NULL))
            return -1;

        child->inj.injecting = 0;

        tracy_continue(&child->event, 1);

        waitpid(child->pid, &garbage, __WALL);

        return tracy_inject_syscall_post_end(child, return_code);
    }
}

int tracy_inject_syscall_pre_start(struct tracy_child *child, long syscall_number,
        struct tracy_sc_args *a, tracy_hook_func callback) {

    /* TODO CHECK PRE_SYSCALL BIT */

    PTRACE_CHECK(PTRACE_GETREGS, child->pid, 0, &child->inj.reg, -1);

    child->inj.cb = callback;
    child->inj.injecting = 1;
    child->inj.pre = 1;
    child->inj.syscall_num = syscall_number;

    return tracy_modify_syscall(child, syscall_number, a);
}


int tracy_inject_syscall_pre_end(struct tracy_child *child, long *return_code) {
    int garbage;
    struct TRACY_REGS_NAME newargs;

    PTRACE_CHECK(PTRACE_GETREGS, child->pid, 0, &newargs, -1);

    *return_code = newargs.TRACY_RETURN_CODE;

    /* POST */
    child->inj.reg.TRACY_IP_REG -= TRACY_SYSCALL_OPSIZE;

    /* vvvv This is probably not required vvvv */
    child->inj.reg.TRACY_SYSCALL_N = child->inj.reg.TRACY_SYSCALL_REGISTER;

    PTRACE_CHECK(PTRACE_SETREGS, child->pid, 0, &child->inj.reg, -1);

    PTRACE_CHECK(PTRACE_SYSCALL, child->pid, NULL, 0, -1);

    /* Wait for PRE, this shouldn't take long as we literally only wait for
     * the OS to notice that we set the PC back it should give us control back
     * on PRE-syscall. */
    waitpid(child->pid, &garbage, __WALL);

    return 0;
}

int tracy_inject_syscall_post_start(struct tracy_child *child, long syscall_number,
        struct tracy_sc_args *a, tracy_hook_func callback) {
    int garbage;
    struct TRACY_REGS_NAME newargs;

    /* TODO CHECK PRE_SYSCALL BIT */
    PTRACE_CHECK(PTRACE_GETREGS, child->pid, 0, &child->inj.reg, -1);

    child->inj.cb = callback;
    child->inj.injecting = 1;
    child->inj.pre = 0;
    child->inj.syscall_num = syscall_number;

    PTRACE_CHECK(PTRACE_GETREGS, child->pid, 0, &newargs, -1);

    /* POST, go back to PRE */
    newargs.TRACY_IP_REG -= TRACY_SYSCALL_OPSIZE;

    PTRACE_CHECK(PTRACE_SETREGS, child->pid, 0, &newargs, -1);

    PTRACE_CHECK(PTRACE_SYSCALL, child->pid, NULL, 0, -1);

    /* Wait for PRE, this shouldn't take long as we literally only wait for
     * the OS to notice that we set the PC back; it should give us control back
     * on PRE-syscall*/
    waitpid(child->pid, &garbage, __WALL);

    return tracy_modify_syscall(child, syscall_number, a);
}

int tracy_inject_syscall_post_end(struct tracy_child *child, long *return_code) {
    struct TRACY_REGS_NAME newargs;

    PTRACE_CHECK(PTRACE_GETREGS, child->pid, 0, &newargs, -1);

    *return_code = newargs.TRACY_RETURN_CODE;

    PTRACE_CHECK(PTRACE_SETREGS, child->pid, 0, &child->inj.reg, -1);

    return 0;
}

int tracy_modify_syscall(struct tracy_child *child, long syscall_number,
        struct tracy_sc_args *a) {

    /* change_syscall */
    struct TRACY_REGS_NAME newargs;

    PTRACE_CHECK(PTRACE_GETREGS, child->pid, 0, &newargs, -1);

    newargs.TRACY_SYSCALL_REGISTER = syscall_number;
    newargs.TRACY_SYSCALL_N = syscall_number;

    #ifdef __arm__
    /* ARM requires us to call this function to set the system call */
    PTRACE_CHECK(PTRACE_SET_SYSCALL, child->pid, 0, (void*)syscall_number, -1);
    #endif

    if (a) {
        newargs.TRACY_ARG_0 = a->a0;
        newargs.TRACY_ARG_1 = a->a1;
        newargs.TRACY_ARG_2 = a->a2;
        newargs.TRACY_ARG_3 = a->a3;
        newargs.TRACY_ARG_4 = a->a4;
        newargs.TRACY_ARG_5 = a->a5;
        newargs.TRACY_RETURN_CODE = a->return_code;
        /* XXX For safe fork purposes this line was added
         * changing the IP reg on modify syscall might
         * cause some unexpected behaviour later on.
         */
        newargs.TRACY_IP_REG = a->ip;
    }

    PTRACE_CHECK(PTRACE_SETREGS, child->pid, 0, &newargs, -1);

    return 0;
}

int tracy_deny_syscall(struct tracy_child *child) {
    int r, nr;

    /* TODO: Set ``return code'' for denied system call. Write expects
     * the bytes written for example. This could be done in the POST
     * hook of the denied system call. (Should be done, imho) */

    if (!child->pre_syscall) {
        fprintf(stderr, "ERROR: Calling deny on a POST system call");
        tracy_backtrace();
        return -1;
    }
    nr = child->event.syscall_num;
    r = tracy_modify_syscall(child, __NR_getpid, NULL);
    if (!r)
        child->denied_nr = nr;
    return r;
}

/* Used by the interrupt system to cancel the main loop */
static int main_loop_go_on = 0;

/* Handle SIGINT in tracy_main and shutdown smoothly */
static void _main_interrupt_handler(int sig)
{
    if (kill(global_fpid, SIGINT) < 0) {
        if (errno == ESRCH)
            fprintf(stderr, _y("\ntracy: Received %s, foreground PID "
                "does not exists, killing all."), get_signal_name(sig));
        else
            fprintf(stderr, _y("\ntracy: Received %s, kill(%i, SIGINT) failed: %s"),
                get_signal_name(sig), global_fpid, strerror(errno));

        /* Reset to default so tracy can be killed */
        signal(sig, SIG_DFL);

        /* Cancel main loop */
        main_loop_go_on = 0;
    }

    return;
}

/* Main function for simple tracy based applications */
int tracy_main(struct tracy *tracy) {
    struct tracy_event *e;
    int hook_ret;

    /* Setup interrupt handler */
    main_loop_go_on = 1;
    signal(SIGINT, _main_interrupt_handler);

    while (main_loop_go_on) {
        start:
        e = tracy_wait_event(tracy, -1);

        if (e->type == TRACY_EVENT_NONE) {
            break;
        } else if (e->type == TRACY_EVENT_INTERNAL) {
            /*
            printf("Internal event for syscall: %s\n",
                    get_syscall_name(e->syscall_num));
            */
        }
        if (e->type == TRACY_EVENT_SIGNAL) {
            printf(_y("Signal %s (%ld) for child %d")"\n",
                get_signal_name(e->signal_num), e->signal_num, e->child->pid);
        } else

        if (e->type == TRACY_EVENT_SYSCALL) {
            /* TODO: Duplicate code */
            if (e->child->pre_syscall) {
                if (get_syscall_name(e->syscall_num)) {
                    hook_ret = tracy_execute_hook(tracy,
                            get_syscall_name(e->syscall_num), e);
                    switch (hook_ret) {
                        case TRACY_HOOK_CONTINUE:
                            break;
                        case TRACY_HOOK_KILL_CHILD:
                            tracy_kill_child(e->child);
                            /* We don't want to call tracy_continue(e, 0); */
                            goto start;

                        case TRACY_HOOK_ABORT:
                            tracy_quit(tracy, 1);
                            break;
                        case TRACY_HOOK_NOHOOK:
                            break;
                        default:
                            fprintf(stderr, "Invalid hook return: %d. Stopping.\n", hook_ret);
                            tracy_quit(tracy, 1);
                            break;
                    }
                }
            } else {
                if (get_syscall_name(e->syscall_num)) {
                    hook_ret = tracy_execute_hook(tracy,
                            get_syscall_name(e->syscall_num), e);
                    switch (hook_ret) {
                        case TRACY_HOOK_CONTINUE:
                            break;
                        case TRACY_HOOK_KILL_CHILD:
                            tracy_kill_child(e->child);
                            /* We don't want to call tracy_continue(e, 0); */
                            goto start;

                        case TRACY_HOOK_ABORT:
                            tracy_quit(tracy, 1);
                            break;
                        case TRACY_HOOK_NOHOOK:
                            break;
                        default:
                            fprintf(stderr, "Invalid hook return: %d. Stopping.\n", hook_ret);
                            tracy_quit(tracy, 1);
                            break;
                    }
                }
            }
        } else

        if (e->type == TRACY_EVENT_QUIT) {
            if (tracy->opt & TRACY_VERBOSE)
                printf(_b("EVENT_QUIT from %d with signal %s (%ld)\n"),
                        e->child->pid, get_signal_name(e->signal_num),
                        e->signal_num);
            if (e->child->pid == tracy->fpid) {
                if (tracy->opt & TRACY_VERBOSE)
                    printf(_g("Our first child died.\n"));
            }

            tracy_remove_child(e->child);
            goto start;
        }

        if (!tracy_children_count(tracy)) {
            break;
        }

        tracy_continue(e, 0);
    }

    /* Tear down interrupt handler */
    signal(SIGINT, SIG_DFL);

    return 0;
}

static void _tracer_fork_signal_handler(int sig, siginfo_t *info, void *uctx)
{
    /* Context useable by setcontext, not of any use for us */
    (void)uctx;

    fprintf(stderr, _y("tracy: Received %s would attach to child %d")"\n",
        get_signal_name(sig),
        info->si_pid);

    /*PTRACE_CHECK_NORETURN(PTRACE_ATTACH, info->si_pid, 0, 0); */
}

/* Safe forking/cloning
 *
 * This function takes over the PRE fase of a child process' fork
 * syscall. It then forks the child in a controlled manor ensuring
 * tracy will be able to trace the forked process.
 * This function returns the pid of the new child in new_child upon success.
 *
 * Upon error the return value will be -1 and errno will be set appropriately.
 *
 * FIXME: This function memleaks a page upon failure in the child atm.
 * TODO: This function needs a lot more error handling than it contains now.
 * FIXME: Due to the PTRACE_CHECK macro's if a ptrace fails, we will not
 * restore the original signal handler for SIGUSR1.
 */
int tracy_safe_fork(struct tracy_child *c, pid_t *new_child)
{
    tracy_child_addr_t mmap_ret;
    int status;
    long ip, orig_syscall, orig_trampy_pid_reg;
    struct TRACY_REGS_NAME args, args_ret;
    const long page_size = sysconf(_SC_PAGESIZE);
    pid_t child_pid;
    struct sigaction act, old_sigusr1, old_sigchld;
    sigset_t set, old_set;
    struct timespec timeout;
    siginfo_t info;
    int is_vforking = 0;

/*
    puts("SAFE_FORKING!");
*/
    /* First let's allocate a page in the child which we shall use
     * to write a piece of forkcode (see trampy.c) to.
     */
   tracy_mmap(c, &mmap_ret,
            NULL, page_size,
            PROT_READ | PROT_EXEC, MAP_PRIVATE | MAP_ANONYMOUS,
            -1, 0
            );

    /* I know this is FUBAR, but bear with me
     *
     * Check for an error value in the return code/address.
     */
    if (mmap_ret < ((tracy_child_addr_t)NULL) &&
            mmap_ret > ((tracy_child_addr_t)-4096)) {
        errno = -(long)mmap_ret;
        perror("tracy_mmap");
        return -1;
    }
/*
    printf("mmap addr: %p\n", (void*)mmap_ret);
*/

    /* XXX - Debug
    printf("trampy_get_safe_entry() = %p\ntrampy_get_code_size() = %d\n",
        trampy_get_safe_entry(), trampy_get_code_size());
    */

    /* Write the piece of code to the child process */
    if (tracy_write_mem(c, (void*) mmap_ret,
            trampy_get_safe_entry(),
            trampy_get_code_size()) < 0) {
        perror("tracy_write_mem");
        return -1;
    }

    /* Fetch the registers to store the original forking syscall and more importantly
     * the instruction pointer.
     */
    PTRACE_CHECK(PTRACE_GETREGS, c->pid, 0, &args, -1);

    /* Deny so we can set the IP on the denied post and do our own fork in a
     * controlled environment */
    tracy_deny_syscall(c);
    c->denied_nr = 0;
    PTRACE_CHECK(PTRACE_SYSCALL, c->pid, 0, 0, -1);
/*
    puts("DENIED, in PRE");
*/
    waitpid(c->pid, &status, __WALL);
/*
    puts("AFTER DENIED, entered POST");
*/

    /* Okay, the child is now in POST syscall mode, and it has
     * just executed a bogus syscall (getpid) inserted by deny syscall.
     *
     * Setup a fork syscall and point the processor to the injected code.
     */
    /*
     * XXX: We do not have to modify the syscall NR since we use this function
     * for fork, clone and vfork.
    args.TRACY_SYSCALL_REGISTER = __NR_fork;
    args.TRACY_SYSCALL_N = __NR_fork;
    */
    orig_syscall = args.TRACY_SYSCALL_REGISTER;
    orig_trampy_pid_reg = args.TRAMPY_PID_REG;

    printf(_r("Safe forking syscall:")" "_g("%s")"\n", get_syscall_name(args.TRACY_SYSCALL_REGISTER));

    /* Check if this is a vfork-type syscall */
    if (orig_syscall == __NR_vfork)
        is_vforking = 1;

    /* Clone can also cause vfork behaviour */
    if (orig_syscall == __NR_clone && args.TRACY_ARG_0 & CLONE_VFORK) {
        puts(_b("clone with CLONE_VFORK detected, treating as vfork call"));
        is_vforking = 1;
    }

    /* XXX: TODO: Should we place an ARM PTRACE_SET_SYSCALL here? */

    /* XXX: The IP we store here is the IP in the PRE phase of the parent process.
     * At that moment the IP points to the instruction following de syscall.
     */
    ip = args.TRACY_IP_REG;
    args.TRACY_IP_REG = (long)mmap_ret;

    /*
    printf(_b("Pointer data @ IP 0x%lx: 0x%lx")"\n", ip,  ptrace(PTRACE_PEEKDATA, c->pid, ip, NULL));
    printf(_b("Pointer data @ IP-4 0x%lx: 0x%lx")"\n", ip - 4,  ptrace(PTRACE_PEEKDATA, c->pid, ip - 4, NULL));
    */

    PTRACE_CHECK(PTRACE_SETREGS, c->pid, 0, &args, -1);

/*
    printf("The IP was changed from %p to %p\n", (void*)ip, (void*)mmap_ret);

    puts("POST, Entering PRE");
*/

    PTRACE_CHECK(PTRACE_SYSCALL, c->pid, 0, 0, -1);
    waitpid(c->pid, &status, __WALL);

    /* At this moment the child is in PRE mode in the trampy code,
     * trying to execute a sched_yield, which we shall now make
     * into a fork syscall.
     */
    PTRACE_CHECK(PTRACE_GETREGS, c->pid, 0, &args_ret, -1);
/*
    printf("The IP is now %p\n", (void*)args_ret.TRACY_IP_REG);
    printf("Modifying syscall back to fork\n");
*/

    /* TODO: Replace the following with a single call to
     * tracy_modify_syscall().
     */
    args_ret.TRACY_SYSCALL_REGISTER = orig_syscall;
    args_ret.TRACY_SYSCALL_N = orig_syscall;

    /* This stores our pid in a specific register, which will then be used by
     * the new child to inform us of its existence.
     */
    args_ret.TRAMPY_PID_REG = getpid();

    /* On ARM the syscall number is not included in any register, so we have
     * this special ptrace option to modify the syscall
     */
    #ifdef __arm__
    PTRACE_CHECK(PTRACE_SET_SYSCALL, c->pid, 0, (void*)orig_syscall, -1);
    #endif

    PTRACE_CHECK(PTRACE_SETREGS, c->pid, 0, &args_ret, -1);

/*
    puts("PRE, Entering POST");
*/

    /* Setup the blocking of signals to atomically wait for them after ptrace */
    sigemptyset(&set);
    sigaddset(&set, SIGUSR1);
    sigaddset(&set, SIGCHLD);
    pthread_sigmask(SIG_BLOCK, &set, &old_set);

    /* Finally before we execute an actual fork syscall
     * setup the SIGUSR1 handler which is used by trampy to
     * inform us of vforking children
     */
    act.sa_sigaction = _tracer_fork_signal_handler;
    sigemptyset(&act.sa_mask);
    act.sa_flags = SA_SIGINFO;
    sigaction(SIGUSR1, &act, &old_sigusr1);
    sigaction(SIGCHLD, &act, &old_sigchld);

    /* Now execute the actual fork.
     *
     * Afterwards the parent will immediately come to a halt
     * while the child will wait for us to attach. See 'trampy.c'
     * for more details.
     */
    PTRACE_CHECK(PTRACE_SYSCALL, c->pid, 0, 0, -1);

    /* Now wait for either SIGCHLD from the forker,
     * or SIGUSR1 from the forkee
     */
    /*sigsuspend(&set);*/
    /*pause();*/
    /*sigwait(&set);*/
    /* XXX: The manpage states all threads within the current process must block
     * aforementioned signals, so there might be some trouble caused by using tracy
     * within a multithreaded larger whole. If not all threads block these signals
     * some thread might still handle them before we get to call sigwaitinfo which
     * causes lock-up of this thread in the worst case or otherwise a race condition
     * wherein we never restore the child or the parent in case of vfork().
     */
    while (1) {
        sigwaitinfo(&set, &info);
        /* In case of SIGCHLD the parent or another process might've stopped */
        if (info.si_signo == SIGCHLD && info.si_pid == c->pid) {
            /* The parent has stopped (completed its syscall), in case of vfork
             * this means the vfork failed. If it didn't something that shouldn't
             * happen occurred.
             */
            if (is_vforking) {
                /* FIXME: There must be a more elegant way to handle failure,
                 * which we currently don't do anyway so go.. go.. go..
                 */
                printf(_r("tracy: During vfork(), failure in parent.")"\n");
                child_pid = -1;
                break;
            } else {
                printf(_b("tracy: During fork(), parent returned first.")"\n");
                break;
            }
        }

        /* This is the new child */
        if (info.si_signo == SIGUSR1) {
            printf(_b("Handling SIGUSR1 from process %d, completing safe-fork")
                "\n", info.si_pid);

            /* If we're vforking the parent is now marked frozen */
            if (is_vforking) {
                c->frozen_by_vfork = 1;
                c->orig_trampy_pid_reg = orig_trampy_pid_reg;
                c->orig_pc = ip;
                c->orig_return_code = info.si_pid;
            }

            /* Attach to the new child */
            /*PTRACE_CHECK(PTRACE_ATTACH, info.si_pid, 0, 0, -1);*/
            child_pid = info.si_pid;

            /* Return PID to caller if they're interested. */
            /* XXX: Assignment to child_pid rarely happens, collapse this
             * line with th other somewhere useful.
             */
            if (new_child)
                *new_child = child_pid;
            break;
        }
    }

    /* The trampy register is now restored to the original value */
    args_ret.TRAMPY_PID_REG = orig_trampy_pid_reg;

    /* If we're vforking there is no point in resuming the parent because
     * it is frozen, unless the vfork failed.
     */
    if (!is_vforking || child_pid == -1) {
        waitpid(c->pid, &status, __WALL);

        PTRACE_CHECK(PTRACE_GETREGS, c->pid, 0, &args_ret, -1);

        /*
            printf("The IP is now %p\n", (void*)args_ret.TRACY_IP_REG);
            puts("POST");
        */

        /* FIXME: We don't check if the fork failed
         * which we really should since there is no point in
         * attaching to a failed fork.
         */
        child_pid = args_ret.TRACY_RETURN_CODE;

        /* Return PID to caller if they're interested. */
        if (new_child)
            *new_child = child_pid;

        printf("Fork return value: %d\n", child_pid);

        /* Now point the parent process after the original fork
         * syscall instruction.
         */
        args_ret.TRACY_IP_REG = ip;
        args_ret.TRACY_RETURN_CODE = child_pid;

        PTRACE_CHECK(PTRACE_SETREGS, c->pid, 0, &args_ret, -1);
        printf("Return code set to %d\n", child_pid);

        c->pre_syscall = 0;

        /* TODO Handle possible kill signal from child that might be waiting
         * in the singal set
         */

    } /* End of non-vfork block */

    /* Attach to the new child */
    printf("Attaching to %d...\n", child_pid);

    /* Ptrace guarantees PRE state (? XXX TODO FIXME)*/
    PTRACE_CHECK(PTRACE_ATTACH, child_pid, 0, 0, -1);
    if (waitpid(child_pid, &status, __WALL) == -1) {
        perror("Failure waiting for new child");
    }

/*
    if (ptrace(PTRACE_SETREGS, child_pid, 0, &args))
        perror("SETREGS");
*/

    /* Restore the new child to its original position */
    args.TRACY_IP_REG = ip;
    args.TRACY_RETURN_CODE = 0;

    PTRACE_CHECK(PTRACE_SETREGS, child_pid, 0, &args, -1);

    PTRACE_CHECK(PTRACE_SETOPTIONS, child_pid, 0, PTRACE_O_TRACESYSGOOD, -1);

    /* Continue the new child */

    /* PTRACE_CHECK(PTRACE_SYSCALL, child_pid, 0, 0, -1); */

    /* Poll for any remaining SIGUSR1 so this cannot kill us in the
     * original process signal mode.
     */
    timeout.tv_sec = 0;
    timeout.tv_nsec = 0;
    sigdelset(&set, SIGCHLD);
    sigtimedwait(&set, &info, &timeout);

    /* Restore the original signal handlers */
    sigaction(SIGUSR1, &old_sigusr1, NULL);
    sigaction(SIGCHLD, &old_sigchld, NULL);

    /* Restore signal mask settings */
    pthread_sigmask(SIG_SETMASK, &old_set, NULL);

    /* TODO: We should now munmap the pages in both the parent and the child.
     * Unless ofc. we created a thread which shares VM in which case we should
     * munmap only once.
     */

    return 0;
}
<|MERGE_RESOLUTION|>--- conflicted
+++ resolved
@@ -755,32 +755,12 @@
 }
 
 int tracy_kill_child(struct tracy_child *c) {
-<<<<<<< HEAD
-    printf("tracy_kill_child: %d\n", c->pid);
-    /*
-     * PTRACE_KILL is deprecated
-     * if (ptrace(PTRACE_KILL, c->pid)) {
-    */
-
-    kill(c->pid, SIGKILL);
-
-    if (c->pre_syscall) {
-        puts("Kill in pre");
-        tracy_deny_syscall(c);
-        ptrace(PTRACE_SYSCALL, c->pid, NULL, NULL);
-    }
-
-    waitpid(c->pid, NULL, __WALL);
-=======
-    int garbage;
-
     if (c->tracy->opt & TRACY_VERBOSE)
         printf("tracy_kill_child: %d\n", c->pid);
 
     kill(c->pid, SIGKILL);
 
-    waitpid(c->pid, &garbage, 0);
->>>>>>> 1d518a3b
+    waitpid(c->pid, NULL, __WALL);
 
     if (tracy_remove_child(c)) {
         puts("Could not remove child");
