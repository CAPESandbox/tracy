--- conflicted
+++ resolved
@@ -62,12 +62,8 @@
 #define _b(s) s
 #endif
 
-<<<<<<< HEAD
+/* Macro's */
 #define _PTRACE_CHECK(A1, A2, A3, A4, A5) \
-=======
-/* Macro's */
-#define PTRACE_CHECK(A1, A2, A3, A4, A5) \
->>>>>>> 1d55b403
     { \
         if (ptrace(A1, A2, A3, A4)) { \
             printf("\n-------------------------------" \
