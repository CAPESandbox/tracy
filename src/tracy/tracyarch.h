--- conflicted
+++ resolved
@@ -31,10 +31,7 @@
 #define TRACY_ARG_5 ARM_r5
 
 #define TRACY_NR_MMAP __NR_mmap2
-<<<<<<< HEAD
 
-=======
->>>>>>> 92d70abd
 #endif
 
 #ifdef __i386__
