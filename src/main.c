#define _GNU_SOURCE
#include <string.h>

#include <stdio.h>
#include <stdlib.h>
#include <stdint.h>

#include "tracy.h"
#include "ll.h"

/* For __NR_<SYSCALL> */
#include <sys/syscall.h>
#include <unistd.h>
#include <sys/mman.h>
#include <errno.h>

<<<<<<< HEAD
#include <errno.h>

=======
#include <sys/ptrace.h>
#include <sys/types.h>
#include <sys/user.h>
>>>>>>> 92d70abd

#include <asm/ptrace.h>

<<<<<<< HEAD
int foo_close(struct tracy_event *e) {
    printf("close() from %d\n", e->child->pid);
    return 0;
}

int foo(struct tracy_event *e) {
    count++;
=======
int bar(struct tracy_event *e) {
    struct TRACY_REGS_NAME args;
    ptrace(PTRACE_GETREGS, e->child->pid, 0, &args);

    if (e->child->pre_syscall) {
        printf("Child called mmap\n");
        printf("Args: %ld, %ld, %ld, %ld, %ld, %ld\n",
            args.TRACY_ARG_0,
            args.TRACY_ARG_1,
            args.TRACY_ARG_2,
            args.TRACY_ARG_3,
            args.TRACY_ARG_4,
            args.TRACY_ARG_5);
    } else {
        printf("mmap return value: %ld\n", args.TRACY_RETURN_CODE);
    }
>>>>>>> 92d70abd

    return 0;
}

int foo(struct tracy_event *e) {
    pid_t new_pid;

    if (e->child->pre_syscall) {
<<<<<<< HEAD
        tracy_inject_syscall_pre_start(e->child, __NR_getpid, NULL, foo);
    } else {
        tracy_inject_syscall_post_start(e->child, __NR_getpid, NULL, foo);
=======
        tracy_safe_fork(e->child, &new_pid);
    } else {
        printf("POST: Returning...\n");
        return 0;
>>>>>>> 92d70abd
    }

    return 0;
}

<<<<<<< HEAD
int _setpgid(struct tracy_event *e) {
    struct tracy_sc_args a;

    if (e->child->pre_syscall) {
        tracy_deny_syscall(e->child);
    } else {
        memcpy(&a, &(e->args), sizeof(struct tracy_sc_args));
        a.return_code = -ENOSYS;

        tracy_modify_syscall(e->child, __NR_setpgid, &a);
    }
    printf("%ld -> %ld\n", e->args.a0, e->args.a1);

    return 0;
}

int main(int argc, char** argv) {
    struct tracy *tracy;

    count = 0;

    tracy = tracy_init(TRACY_TRACE_CHILDREN);
=======
int foo_write(struct tracy_event *e) {
    printf("write(2). pre(%d), from child: %d\n", e->child->pre_syscall,
            e->child->pid);
    /*
    if(e->child->pre_syscall)
        tracy_deny_syscall(e->child);
    */

    return 0;
}
int main(int argc, char** argv) {
    struct tracy *tracy;

    tracy = tracy_init();
>>>>>>> 92d70abd

    if (argc < 2) {
        printf("Usage: soxy <program name> <program arguments>\n");
        return EXIT_FAILURE;
    }

    if (tracy_set_hook(tracy, "fork", foo)) {
        printf("Failed to hook write syscall.\n");
        return EXIT_FAILURE;
    }

    if (tracy_set_hook(tracy, "mmap2", bar)) {
        printf("Failed to hook mmap2 syscall.\n");
        return EXIT_FAILURE;
    }

    if (tracy_set_hook(tracy, "write", foo_write)) {
        printf("Failed to hook write syscall.\n");
        return EXIT_FAILURE;
    }

    if (tracy_set_hook(tracy, "close", foo_close)) {
        printf("Failed to hook write syscall.\n");
        return EXIT_FAILURE;
    }

    if (tracy_set_hook(tracy, "setpgid", _setpgid)) {
        printf("Failed to hook write syscall.\n");
        return EXIT_FAILURE;
    }

    argv++; argc--;
    if (!fork_trace_exec(tracy, argc, argv)) {
        perror("fork_trace_exec returned NULL");
        return EXIT_FAILURE;
    }

    tracy_main(tracy);

    tracy_free(tracy);

    return 0;
}<|MERGE_RESOLUTION|>--- conflicted
+++ resolved
@@ -14,26 +14,12 @@
 #include <sys/mman.h>
 #include <errno.h>
 
-<<<<<<< HEAD
-#include <errno.h>
-
-=======
 #include <sys/ptrace.h>
 #include <sys/types.h>
 #include <sys/user.h>
->>>>>>> 92d70abd
 
 #include <asm/ptrace.h>
 
-<<<<<<< HEAD
-int foo_close(struct tracy_event *e) {
-    printf("close() from %d\n", e->child->pid);
-    return 0;
-}
-
-int foo(struct tracy_event *e) {
-    count++;
-=======
 int bar(struct tracy_event *e) {
     struct TRACY_REGS_NAME args;
     ptrace(PTRACE_GETREGS, e->child->pid, 0, &args);
@@ -50,7 +36,6 @@
     } else {
         printf("mmap return value: %ld\n", args.TRACY_RETURN_CODE);
     }
->>>>>>> 92d70abd
 
     return 0;
 }
@@ -59,45 +44,15 @@
     pid_t new_pid;
 
     if (e->child->pre_syscall) {
-<<<<<<< HEAD
-        tracy_inject_syscall_pre_start(e->child, __NR_getpid, NULL, foo);
-    } else {
-        tracy_inject_syscall_post_start(e->child, __NR_getpid, NULL, foo);
-=======
         tracy_safe_fork(e->child, &new_pid);
     } else {
         printf("POST: Returning...\n");
         return 0;
->>>>>>> 92d70abd
     }
 
     return 0;
 }
 
-<<<<<<< HEAD
-int _setpgid(struct tracy_event *e) {
-    struct tracy_sc_args a;
-
-    if (e->child->pre_syscall) {
-        tracy_deny_syscall(e->child);
-    } else {
-        memcpy(&a, &(e->args), sizeof(struct tracy_sc_args));
-        a.return_code = -ENOSYS;
-
-        tracy_modify_syscall(e->child, __NR_setpgid, &a);
-    }
-    printf("%ld -> %ld\n", e->args.a0, e->args.a1);
-
-    return 0;
-}
-
-int main(int argc, char** argv) {
-    struct tracy *tracy;
-
-    count = 0;
-
-    tracy = tracy_init(TRACY_TRACE_CHILDREN);
-=======
 int foo_write(struct tracy_event *e) {
     printf("write(2). pre(%d), from child: %d\n", e->child->pre_syscall,
             e->child->pid);
@@ -112,7 +67,6 @@
     struct tracy *tracy;
 
     tracy = tracy_init();
->>>>>>> 92d70abd
 
     if (argc < 2) {
         printf("Usage: soxy <program name> <program arguments>\n");
