--- conflicted
+++ resolved
@@ -108,11 +108,7 @@
         #define ENTER_KERNEL \
                 "li 0, %0\n" \
                 "sc\n"
-<<<<<<< HEAD
-
-=======
         
->>>>>>> 518df5a7
     #else
         #error Architecture not supported by Trampy on Linux
 
